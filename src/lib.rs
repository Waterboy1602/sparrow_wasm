--- conflicted
+++ resolved
@@ -3,7 +3,6 @@
 #![allow(unused_imports)]
 
 use numfmt::{Formatter, Precision, Scales};
-<<<<<<< HEAD
 use std::sync::LazyLock;
 #[cfg(not(target_arch = "wasm32"))]
 pub use std::time::{Duration, Instant};
@@ -11,21 +10,12 @@
 pub use web_time::{Duration, Instant};
 
 pub mod config;
+pub mod consts;
 pub mod eval;
-=======
-use std::time::Instant;
-
->>>>>>> 9bae1cdd
 pub mod optimizer;
 pub mod quantify;
 pub mod sample;
 pub mod util;
-<<<<<<< HEAD
-=======
-pub mod config;
-pub mod eval;
-pub mod consts;
->>>>>>> 9bae1cdd
 
 pub static EPOCH: LazyLock<Instant> = LazyLock::new(Instant::now);
 
