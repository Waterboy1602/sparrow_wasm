<<<<<<< HEAD
use crate::config::{DRAW_OPTIONS, LIVE_DIR};
=======
use crate::optimizer::worker::{SepStats, SeparatorWorker};
>>>>>>> 26ff2ce3
use crate::optimizer::Terminator;
use crate::optimizer::worker::{SepStats, SeparatorWorker};
use crate::quantify::tracker::{CTSnapshot, CollisionTracker};
use crate::sample::search::SampleConfig;
use crate::util::assertions::tracker_matches_layout;
use crate::{FMT};
use itertools::Itertools;
use jagua_rs::entities::PItemKey;
use jagua_rs::geometry::DTransformation;
use jagua_rs::io::svg::{layout_to_svg, s_layout_to_svg};
use jagua_rs::probs::spp::entities::{SPInstance, SPPlacement, SPProblem, SPSolution};
use log::{Level, debug, log};
use ordered_float::OrderedFloat;
use rand::rngs::SmallRng;
use rand::{Rng, SeedableRng};
#[cfg(not(target_arch = "wasm32"))]
use rayon::ThreadPool;
use rayon::iter::IntoParallelRefMutIterator;
use rayon::iter::ParallelIterator;
<<<<<<< HEAD
use std::path::Path;
#[cfg(not(target_arch = "wasm32"))]
use std::time::Instant;
#[cfg(target_arch = "wasm32")]
use web_time::Instant;
=======
use rayon::ThreadPool;
use std::time::Instant;
use crate::util::listener::{ReportType, SolutionListener};
>>>>>>> 26ff2ce3

pub struct SeparatorConfig {
    pub iter_no_imprv_limit: usize,
    pub strike_limit: usize,
    pub n_workers: usize,
    pub log_level: Level,
    pub sample_config: SampleConfig,
}

pub struct Separator {
    pub instance: SPInstance,
    pub rng: SmallRng,
    pub prob: SPProblem,
    pub ct: CollisionTracker,
    pub workers: Vec<SeparatorWorker>,
    pub config: SeparatorConfig,
    #[cfg(not(target_arch = "wasm32"))]
    pub pool: ThreadPool,
}

impl Separator {
<<<<<<< HEAD
    pub fn new(
        instance: SPInstance,
        prob: SPProblem,
        mut rng: SmallRng,
        output_svg_folder: String,
        svg_counter: usize,
        config: SeparatorConfig,
    ) -> Self {
=======
    pub fn new(instance: SPInstance, prob: SPProblem, mut rng: SmallRng, config: SeparatorConfig) -> Self {
>>>>>>> 26ff2ce3
        let ct = CollisionTracker::new(&prob.layout);
        let workers = (0..config.n_workers)
            .map(|_| SeparatorWorker {
                instance: instance.clone(),
                prob: prob.clone(),
                ct: ct.clone(),
                rng: SmallRng::seed_from_u64(rng.random()),
                sample_config: config.sample_config.clone(),
            })
            .collect();

        #[cfg(not(target_arch = "wasm32"))]
        let pool = rayon::ThreadPoolBuilder::new()
            .num_threads(config.n_workers)
            .build()
            .unwrap();

        Self {
            prob,
            instance,
            rng,
            ct,
            workers,
            config,
            #[cfg(not(target_arch = "wasm32"))]
            pool,
        }
    }

    pub fn separate(&mut self, term: &impl Terminator, sol_listener: &mut impl SolutionListener) -> (SPSolution, CTSnapshot) {
        let mut min_loss_sol = (self.prob.save(), self.ct.save());
        let mut min_loss = self.ct.get_total_loss();
        log!(
            self.config.log_level,
            "[SEP] separating at width: {:.3} and loss: {} ",
            self.prob.strip_width(),
            FMT().fmt2(min_loss)
        );

        let mut n_strikes = 0;
        let mut n_iter = 0;
        let mut sep_stats = SepStats {
            total_moves: 0,
            total_evals: 0,
        };
        let start = Instant::now();

        'outer: while n_strikes < self.config.strike_limit && !term.kill() {
            let mut n_iter_no_improvement = 0;

            let initial_strike_loss = self.ct.get_total_loss();
            debug!(
                "[SEP] [s:{n_strikes},i:{n_iter}]     init_l: {}",
                FMT().fmt2(initial_strike_loss)
            );

            while n_iter_no_improvement < self.config.iter_no_imprv_limit {
                let (loss_before, w_loss_before) =
                    (self.ct.get_total_loss(), self.ct.get_total_weighted_loss());
                sep_stats += self.move_colliding_items();
                let (loss, w_loss) = (self.ct.get_total_loss(), self.ct.get_total_weighted_loss());

                debug!(
                    "[SEP] [s:{n_strikes},i:{n_iter}] ( ) l: {} -> {}, wl: {} -> {}, (min l: {})",
                    FMT().fmt2(loss_before),
                    FMT().fmt2(loss),
                    FMT().fmt2(w_loss_before),
                    FMT().fmt2(w_loss),
                    FMT().fmt2(min_loss)
                );
                debug_assert!(
                    w_loss <= w_loss_before * 1.001,
                    "weighted loss should not increase: {} -> {}",
                    FMT().fmt2(w_loss),
                    FMT().fmt2(w_loss_before)
                );

                if loss == 0.0 {
                    //layout is successfully separated
                    log!(
                        self.config.log_level,
                        "[SEP] [s:{n_strikes},i:{n_iter}] (S)  min_l: {}",
                        FMT().fmt2(loss)
                    );
                    min_loss_sol = (self.prob.save(), self.ct.save());
                    break 'outer;
                } else if loss < min_loss {
                    //layout is not separated, but absolute loss is better than before
<<<<<<< HEAD
                    log!(
                        self.config.log_level,
                        "[SEP] [s:{n_strikes},i:{n_iter}] (*) min_l: {}",
                        FMT().fmt2(loss)
                    );
                    self.export_svg(None, "i", true);
=======
                    log!(self.config.log_level,"[SEP] [s:{n_strikes},i:{n_iter}] (*) min_l: {}",FMT().fmt2(loss));
                    sol_listener.report(ReportType::ExplImproving, &self.prob.save(), &self.instance);
>>>>>>> 26ff2ce3
                    if loss < min_loss * 0.98 {
                        //only reset the iter_no_improvement counter if the loss improved significantly
                        n_iter_no_improvement = 0;
                    }
                    min_loss_sol = (self.prob.save(), self.ct.save());
                    min_loss = loss;
                } else {
                    n_iter_no_improvement += 1;
                }

                self.ct.increment_weights();
                n_iter += 1;
            }

            if initial_strike_loss * 0.98 <= min_loss {
                n_strikes += 1;
            } else {
                n_strikes = 0;
            }
            self.rollback(&min_loss_sol.0, Some(&min_loss_sol.1));
        }
        let secs = start.elapsed().as_secs_f32();
        log!(
            self.config.log_level,
            "[SEP] finished, evals/s: {}, evals/move: {}, moves/s: {}, iter/s: {}, #workers: {}, total {:.3}s",
            FMT().fmt2(sep_stats.total_evals as f32 / secs),
            FMT().fmt2(sep_stats.total_evals as f32 / sep_stats.total_moves as f32),
            FMT().fmt2(sep_stats.total_moves as f32 / secs),
            FMT().fmt2(n_iter as f32 / secs),
            self.workers.len(),
            FMT().fmt2(secs),
        );

        (min_loss_sol.0, min_loss_sol.1)
    }

    fn move_colliding_items(&mut self) -> SepStats {
        let master_sol = self.prob.save();

        // Use the local thread pool (instead of global one) to maximize cache locality
        #[cfg(not(target_arch = "wasm32"))]
        let sep_report = self.pool.install(|| {
            self.workers
                .par_iter_mut()
                .map(|worker| {
                    // Sync the workers with the master
                    worker.load(&master_sol, &self.ct);
                    // Let them modify
                    worker.separate()
                })
                .sum()
        });

        #[cfg(target_arch = "wasm32")]
        let sep_report = self
            .workers
            .par_iter_mut()
            .map(|worker| {
                // Sync the workers with the master
                worker.load(&master_sol, &self.ct);
                // Let them modify
<<<<<<< HEAD
                worker.separate()
            })
            .sum();

        debug!(
            "[MOD] optimizers w_o's: {:?}",
            self.workers
                .iter()
                .map(|opt| opt.ct.get_total_weighted_loss())
                .collect_vec()
        );
=======
                worker.move_colliding_items()
            }).sum()
        });

        debug!("[MOD] optimizers w_o's: {:?}",self.workers.iter().map(|opt| opt.ct.get_total_weighted_loss()).collect_vec());
>>>>>>> 26ff2ce3

        // Check which worker has the lowest total weighted loss
        let best_opt = self
            .workers
            .iter_mut()
            .min_by_key(|opt| OrderedFloat(opt.ct.get_total_weighted_loss()))
            .map(|opt| (opt.prob.save(), &opt.ct))
            .unwrap();

        // Sync the master with the best optimizer
        self.prob.restore(&best_opt.0);
        self.ct = best_opt.1.clone();

        sep_report
    }

    pub fn rollback(&mut self, sol: &SPSolution, ots: Option<&CTSnapshot>) {
        debug_assert!(sol.strip_width() == self.prob.strip_width());
        self.prob.restore(sol);

        match ots {
            Some(ots) => {
                //if a snapshot of the tracker was provided, restore it
                self.ct.restore_but_keep_weights(ots, &self.prob.layout);
            }
            None => {
                //otherwise, rebuild it
                self.ct = CollisionTracker::new(&self.prob.layout);
            }
        }
    }

    pub fn move_item(&mut self, pk: PItemKey, d_transf: DTransformation) -> PItemKey {
        debug_assert!(tracker_matches_layout(&self.ct, &self.prob.layout));

        let item_id = self.prob.layout.placed_items[pk].item_id;

        let old_loss = self.ct.get_loss(pk);
        let old_weighted_loss = self.ct.get_weighted_loss(pk);

        //Remove the item from the problem
        self.prob.remove_item(pk);

        //Place the item again but with a new transformation
        let new_pk = self.prob.place_item(SPPlacement { d_transf, item_id });

        self.ct.register_item_move(&self.prob.layout, pk, new_pk);

        let new_loss = self.ct.get_loss(new_pk);
        let new_weighted_loss = self.ct.get_weighted_loss(new_pk);

        debug!(
            "[MV] moved item {} from from l: {}, wl: {} to l+1: {}, wl+1: {}",
            item_id,
            FMT().fmt2(old_loss),
            FMT().fmt2(old_weighted_loss),
            FMT().fmt2(new_loss),
            FMT().fmt2(new_weighted_loss)
        );

        debug_assert!(tracker_matches_layout(&self.ct, &self.prob.layout));

        new_pk
    }

    pub fn change_strip_width(&mut self, new_width: f32, split_position: Option<f32>) {
        //if no split position is provided, use the center of the strip
        let split_position = split_position.unwrap_or(self.prob.strip_width() / 2.0);
        let delta = new_width - self.prob.strip_width();

        //shift all items right of the split position
        let items_to_shift = self
            .prob
            .layout
            .placed_items
            .iter()
            .filter(|(_, pi)| pi.shape.centroid().0 > split_position)
            .map(|(k, pi)| (k, pi.d_transf))
            .collect_vec();

        for (pik, dtransf) in items_to_shift {
            let existing_transf = dtransf.compose();
            let new_transf = existing_transf.translate((delta, 0.0));
            self.move_item(pik, new_transf.decompose());
        }

        self.prob.change_strip_width(new_width);

        //rebuild the collision tracker
        self.ct = CollisionTracker::new(&self.prob.layout);

        //rebuild the workers
        self.workers.iter_mut().for_each(|opt| {
            *opt = SeparatorWorker {
                instance: self.instance.clone(),
                prob: self.prob.clone(),
                ct: self.ct.clone(),
                rng: SmallRng::seed_from_u64(self.rng.random()),
                sample_config: self.config.sample_config.clone(),
            };
        });
        debug!("[SEP] changed strip width to {:.3}", new_width);
    }
<<<<<<< HEAD

    pub fn export_svg(&mut self, solution: Option<SPSolution>, suffix: &str, only_live: bool) {
        if !EXPORT_ONLY_FINAL_SVG {
            if self.svg_counter == 0 {
                std::fs::create_dir_all(&self.output_svg_folder).unwrap();
                //remove all svg files from the directory. ONLY SVG FILES
                for file in std::fs::read_dir(&self.output_svg_folder)
                    .unwrap()
                    .flatten()
                {
                    if file.path().extension().unwrap_or_default() == "svg" {
                        std::fs::remove_file(file.path()).unwrap();
                    }
                }
            }

            let file_name = format!(
                "{}_{:.3}_{suffix}",
                self.svg_counter,
                self.prob.strip_width()
            );
            let svg = match solution {
                Some(sol) => s_layout_to_svg(
                    &sol.layout_snapshot,
                    &self.instance,
                    DRAW_OPTIONS,
                    file_name.as_str(),
                ),
                None => layout_to_svg(
                    &self.prob.layout,
                    &self.instance,
                    DRAW_OPTIONS,
                    file_name.as_str(),
                ),
            };

            if EXPORT_LIVE_SVG {
                if !Path::new(LIVE_DIR).exists() {
                    std::fs::create_dir_all(LIVE_DIR).unwrap();
                }
                io::write_svg(
                    &svg,
                    Path::new(&*format!("{}/.live_solution.svg", LIVE_DIR)),
                    Level::Trace,
                )
                .expect("failed to write live svg");
            }

            if !only_live {
                let file_path = &*format!("{}/{}.svg", &self.output_svg_folder, file_name);
                io::write_svg(&svg, Path::new(file_path), self.config.log_level)
                    .expect("failed to write intermediate svg");
                self.svg_counter += 1;
            }
        }
    }
=======
>>>>>>> 26ff2ce3
}<|MERGE_RESOLUTION|>--- conflicted
+++ resolved
@@ -1,14 +1,10 @@
-<<<<<<< HEAD
-use crate::config::{DRAW_OPTIONS, LIVE_DIR};
-=======
-use crate::optimizer::worker::{SepStats, SeparatorWorker};
->>>>>>> 26ff2ce3
-use crate::optimizer::Terminator;
+use crate::FMT;
 use crate::optimizer::worker::{SepStats, SeparatorWorker};
 use crate::quantify::tracker::{CTSnapshot, CollisionTracker};
 use crate::sample::search::SampleConfig;
 use crate::util::assertions::tracker_matches_layout;
-use crate::{FMT};
+use crate::util::listener::{ReportType, SolutionListener};
+use crate::util::terminator::Terminator;
 use itertools::Itertools;
 use jagua_rs::entities::PItemKey;
 use jagua_rs::geometry::DTransformation;
@@ -22,17 +18,10 @@
 use rayon::ThreadPool;
 use rayon::iter::IntoParallelRefMutIterator;
 use rayon::iter::ParallelIterator;
-<<<<<<< HEAD
-use std::path::Path;
 #[cfg(not(target_arch = "wasm32"))]
 use std::time::Instant;
 #[cfg(target_arch = "wasm32")]
 use web_time::Instant;
-=======
-use rayon::ThreadPool;
-use std::time::Instant;
-use crate::util::listener::{ReportType, SolutionListener};
->>>>>>> 26ff2ce3
 
 pub struct SeparatorConfig {
     pub iter_no_imprv_limit: usize,
@@ -54,18 +43,12 @@
 }
 
 impl Separator {
-<<<<<<< HEAD
     pub fn new(
         instance: SPInstance,
         prob: SPProblem,
         mut rng: SmallRng,
-        output_svg_folder: String,
-        svg_counter: usize,
         config: SeparatorConfig,
     ) -> Self {
-=======
-    pub fn new(instance: SPInstance, prob: SPProblem, mut rng: SmallRng, config: SeparatorConfig) -> Self {
->>>>>>> 26ff2ce3
         let ct = CollisionTracker::new(&prob.layout);
         let workers = (0..config.n_workers)
             .map(|_| SeparatorWorker {
@@ -95,7 +78,11 @@
         }
     }
 
-    pub fn separate(&mut self, term: &impl Terminator, sol_listener: &mut impl SolutionListener) -> (SPSolution, CTSnapshot) {
+    pub fn separate(
+        &mut self,
+        term: &impl Terminator,
+        sol_listener: &mut impl SolutionListener,
+    ) -> (SPSolution, CTSnapshot) {
         let mut min_loss_sol = (self.prob.save(), self.ct.save());
         let mut min_loss = self.ct.get_total_loss();
         log!(
@@ -154,17 +141,16 @@
                     break 'outer;
                 } else if loss < min_loss {
                     //layout is not separated, but absolute loss is better than before
-<<<<<<< HEAD
                     log!(
                         self.config.log_level,
                         "[SEP] [s:{n_strikes},i:{n_iter}] (*) min_l: {}",
                         FMT().fmt2(loss)
                     );
-                    self.export_svg(None, "i", true);
-=======
-                    log!(self.config.log_level,"[SEP] [s:{n_strikes},i:{n_iter}] (*) min_l: {}",FMT().fmt2(loss));
-                    sol_listener.report(ReportType::ExplImproving, &self.prob.save(), &self.instance);
->>>>>>> 26ff2ce3
+                    sol_listener.report(
+                        ReportType::ExplImproving,
+                        &self.prob.save(),
+                        &self.instance,
+                    );
                     if loss < min_loss * 0.98 {
                         //only reset the iter_no_improvement counter if the loss improved significantly
                         n_iter_no_improvement = 0;
@@ -213,7 +199,7 @@
                     // Sync the workers with the master
                     worker.load(&master_sol, &self.ct);
                     // Let them modify
-                    worker.separate()
+                    worker.move_colliding_items()
                 })
                 .sum()
         });
@@ -226,8 +212,7 @@
                 // Sync the workers with the master
                 worker.load(&master_sol, &self.ct);
                 // Let them modify
-<<<<<<< HEAD
-                worker.separate()
+                worker.move_colliding_items()
             })
             .sum();
 
@@ -238,13 +223,6 @@
                 .map(|opt| opt.ct.get_total_weighted_loss())
                 .collect_vec()
         );
-=======
-                worker.move_colliding_items()
-            }).sum()
-        });
-
-        debug!("[MOD] optimizers w_o's: {:?}",self.workers.iter().map(|opt| opt.ct.get_total_weighted_loss()).collect_vec());
->>>>>>> 26ff2ce3
 
         // Check which worker has the lowest total weighted loss
         let best_opt = self
@@ -348,63 +326,4 @@
         });
         debug!("[SEP] changed strip width to {:.3}", new_width);
     }
-<<<<<<< HEAD
-
-    pub fn export_svg(&mut self, solution: Option<SPSolution>, suffix: &str, only_live: bool) {
-        if !EXPORT_ONLY_FINAL_SVG {
-            if self.svg_counter == 0 {
-                std::fs::create_dir_all(&self.output_svg_folder).unwrap();
-                //remove all svg files from the directory. ONLY SVG FILES
-                for file in std::fs::read_dir(&self.output_svg_folder)
-                    .unwrap()
-                    .flatten()
-                {
-                    if file.path().extension().unwrap_or_default() == "svg" {
-                        std::fs::remove_file(file.path()).unwrap();
-                    }
-                }
-            }
-
-            let file_name = format!(
-                "{}_{:.3}_{suffix}",
-                self.svg_counter,
-                self.prob.strip_width()
-            );
-            let svg = match solution {
-                Some(sol) => s_layout_to_svg(
-                    &sol.layout_snapshot,
-                    &self.instance,
-                    DRAW_OPTIONS,
-                    file_name.as_str(),
-                ),
-                None => layout_to_svg(
-                    &self.prob.layout,
-                    &self.instance,
-                    DRAW_OPTIONS,
-                    file_name.as_str(),
-                ),
-            };
-
-            if EXPORT_LIVE_SVG {
-                if !Path::new(LIVE_DIR).exists() {
-                    std::fs::create_dir_all(LIVE_DIR).unwrap();
-                }
-                io::write_svg(
-                    &svg,
-                    Path::new(&*format!("{}/.live_solution.svg", LIVE_DIR)),
-                    Level::Trace,
-                )
-                .expect("failed to write live svg");
-            }
-
-            if !only_live {
-                let file_path = &*format!("{}/{}.svg", &self.output_svg_folder, file_name);
-                io::write_svg(&svg, Path::new(file_path), self.config.log_level)
-                    .expect("failed to write intermediate svg");
-                self.svg_counter += 1;
-            }
-        }
-    }
-=======
->>>>>>> 26ff2ce3
 }