use crate::FMT;
use crate::config::*;
use crate::optimizer::lbf::LBFBuilder;
use crate::optimizer::separator::Separator;
<<<<<<< HEAD
pub use crate::optimizer::terminator::Terminator;
use crate::sample::uniform_sampler::convert_sample_to_closest_feasible;
=======
use crate::sample::uniform_sampler::{convert_sample_to_closest_feasible};
use crate::FMT;
>>>>>>> 26ff2ce3
use float_cmp::approx_eq;
use itertools::Itertools;
use jagua_rs::collision_detection::hazards::HazardEntity;
use jagua_rs::entities::{Instance, Layout, PItemKey};
use jagua_rs::geometry::geo_traits::CollidesWith;
use jagua_rs::probs::spp::entities::{SPInstance, SPSolution};
use log::{debug, info};
use ordered_float::OrderedFloat;
use rand::prelude::{IteratorRandom, SmallRng};
use rand::{Rng, RngCore, SeedableRng};
use rand_distr::Distribution;
use rand_distr::Normal;
use slotmap::SecondaryMap;
use std::cmp::Reverse;
#[cfg(not(target_arch = "wasm32"))]
use std::time::{Duration, Instant};
<<<<<<< HEAD
#[cfg(target_arch = "wasm32")]
use web_time::{Duration, Instant};

pub mod lbf;
pub mod separator;
pub mod terminator;
=======
use slotmap::SecondaryMap;
use crate::util::listener::{ReportType, SolutionListener};
use crate::util::terminator::Terminator;

pub mod lbf;
pub mod separator;
>>>>>>> 26ff2ce3
mod worker;

// All high-level heuristic logic
pub fn optimize(instance: SPInstance, mut rng: SmallRng, sol_listener: &mut impl SolutionListener, terminator: &mut impl Terminator, explore_dur: Duration, compress_dur: Duration) -> SPSolution {
    let mut next_rng = || SmallRng::seed_from_u64(rng.next_u64());
    let builder = LBFBuilder::new(instance.clone(), next_rng(), LBF_SAMPLE_CONFIG).construct();

    terminator.new_timeout(explore_dur);
    let mut expl_separator = Separator::new(builder.instance, builder.prob, next_rng(),SEP_CFG_EXPLORE);
    let solutions = exploration_phase(&instance, &mut expl_separator, terminator, sol_listener);
    let final_explore_sol = solutions.last().unwrap().clone();

    terminator.new_timeout(compress_dur);
    let mut cmpr_separator = Separator::new(expl_separator.instance, expl_separator.prob, next_rng(), SEP_CFG_COMPRESS);
    let cmpr_sol = compression_phase(&instance, &mut cmpr_separator, &final_explore_sol, terminator, sol_listener);
    
    sol_listener.report(ReportType::Final, &cmpr_sol, &instance);

    cmpr_sol
}

pub fn exploration_phase(instance: &SPInstance, sep: &mut Separator, term: &impl Terminator, sol_listener: &mut impl SolutionListener) -> Vec<SPSolution> {
    let mut current_width = sep.prob.strip_width();
    let mut best_width = current_width;

    let mut feasible_solutions = vec![sep.prob.save()];

    sol_listener.report(ReportType::ExplFeas, &feasible_solutions[0], instance);
    info!("[EXPL] starting optimization with initial width: {:.3} ({:.3}%)",current_width,sep.prob.density() * 100.0);

    let mut solution_pool: Vec<(SPSolution, f32)> = vec![];

    while !term.kill() {
        let local_best = sep.separate(term, sol_listener);
        let total_loss = local_best.1.get_total_loss();

        if total_loss == 0.0 {
            //layout is successfully separated
            if current_width < best_width {
                info!("[EXPL] feasible solution found! (width: {:.3}, dens: {:.3}%)",current_width,sep.prob.density() * 100.0);
                best_width = current_width;
                feasible_solutions.push(local_best.0.clone());
                sol_listener.report(ReportType::ExplFeas, &local_best.0, instance);
            }
            let next_width = current_width * (1.0 - EXPLORE_SHRINK_STEP);
            info!("[EXPL] shrinking strip by {}%: {:.3} -> {:.3}", EXPLORE_SHRINK_STEP * 100.0, current_width, next_width);
            sep.change_strip_width(next_width, None);
            current_width = next_width;
            solution_pool.clear();
        } else {
            info!("[EXPL] unable to reach feasibility (width: {:.3}, dens: {:.3}%, min loss: {:.3})", current_width, sep.prob.density() * 100.0, FMT().fmt2(total_loss));
            sol_listener.report(ReportType::ExplInfeas, &local_best.0, instance);

            //layout was not successfully separated, add to local bests
            match solution_pool.binary_search_by(|(_, o)| o.partial_cmp(&total_loss).unwrap()) {
                Ok(idx) | Err(idx) => solution_pool.insert(idx, (local_best.0.clone(), total_loss)),
            }

            //restore to a random solution from the tabu list, better solutions have more chance to be selected
            let selected_sol = {
                //sample a value in range [0.0, 1.0[ from a normal distribution
                let distr = Normal::new(0.0, EXPLORE_SOL_DISTR_STDDEV).unwrap();
                let sample = distr.sample(&mut sep.rng).abs().min(0.999);
                //map it to the range of the solution pool
                let selected_idx = (sample * solution_pool.len() as f32) as usize;

                let (selected_sol, loss) = &solution_pool[selected_idx];
                info!("[EXPL] selected starting solution {}/{} from solution pool (l: {}) to disrupt", selected_idx, solution_pool.len(), FMT().fmt2(*loss));
                selected_sol
            };

            sep.rollback(selected_sol, None);
            disrupt_solution(sep);
        }
    }

    info!("[EXPL] terminating exploration phase, returning best feasible solution (width: {:.3}, dens: {:.3}%)",best_width,feasible_solutions.last().unwrap().density(instance) * 100.0);

    feasible_solutions
}

pub fn compression_phase(instance: &SPInstance, sep: &mut Separator, init: &SPSolution, term: &impl Terminator, sol_listener: &mut impl SolutionListener) -> SPSolution {
    let mut best = init.clone();
    let start = Instant::now();
    let end = term.timeout_at().expect("compression phase cannot operate without timeout");
    let step_size = || -> f32 {
        //map the range [COMPRESS_SHRINK_RANGE.0, COMPRESS_SHRINK_RANGE.1] to timeout
        let range = COMPRESS_SHRINK_RANGE.1 - COMPRESS_SHRINK_RANGE.0;
        let elapsed = start.elapsed();
        let remaining = end.duration_since(Instant::now());
        let ratio = elapsed.as_secs_f32() / (elapsed + remaining).as_secs_f32();
        COMPRESS_SHRINK_RANGE.0 + ratio * range
    };
    while !term.kill() {
        let step = step_size();
        info!("[CMPR] attempting {:.3}%", step * 100.0);
        match attempt_to_compress(sep, &best, step, term, sol_listener) {
            Some(compacted_sol) => {
                info!("[CMPR] successfully compressed to {:.3} ({:.3}%)", compacted_sol.strip_width(), compacted_sol.density(instance) * 100.0);
                sol_listener.report(ReportType::CmprFeas, &compacted_sol, instance);
                best = compacted_sol;
            }
            None => {}
        }
    }
    info!("[CMPR] finished compression, improved from {:.3}% to {:.3}% (+{:.3}%)", init.density(instance) * 100.0, best.density(instance) * 100.0, (best.density(instance) - init.density(instance)) * 100.0);
    best
}


fn attempt_to_compress(sep: &mut Separator, init: &SPSolution, r_shrink: f32, term: &impl Terminator, sol_listener: &mut impl SolutionListener) -> Option<SPSolution> {
    //restore to the initial solution and width
    sep.change_strip_width(init.strip_width(), None);
    sep.rollback(&init, None);

    //shrink the container at a random position
    let new_width = init.strip_width() * (1.0 - r_shrink);
    let split_pos = sep.rng.random_range(0.0..sep.prob.strip_width());
    sep.change_strip_width(new_width, Some(split_pos));

    //try to separate layout, if all collisions are eliminated, return the solution
    let (compacted_sol, ot) = sep.separate(term, sol_listener);
    match ot.get_total_loss() == 0.0 {
        true => Some(compacted_sol),
        false => None,
    }
}

// ...existing code...
fn disrupt_solution(sep: &mut Separator) {
    // The general idea is to disrupt a solution by swapping two 'large' items in the layout.
    // 'Large' items are those whose convex hull area falls within a certain top percentile
    // of the total convex hull area of all items in the layout.

    // Step 1: Define what constitutes a 'large' item.

    // Calculate the total convex hull area of all items, considering quantities.
    let total_convex_hull_area: f32 = sep
        .prob
        .instance
        .items
        .iter()
        .map(|(item, quantity)| item.shape_cd.surrogate().convex_hull_area * (*quantity as f32))
        .sum();

    let cutoff_threshold_area = total_convex_hull_area * LARGE_AREA_CH_AREA_CUTOFF_PERCENTILE;

    // Sort items by convex hull area in descending order.
    let sorted_items_by_ch_area = sep
        .prob
        .instance
        .items
        .iter()
        .sorted_by_key(|(item, _)| Reverse(OrderedFloat(item.shape_cd.surrogate().convex_hull_area)))
        .peekable();

    let mut cumulative_ch_area = 0.0;
    let mut ch_area_cutoff = 0.0;

    // Iterate through items, accumulating their convex hull areas until the cumulative sum
    // exceeds the cutoff_threshold_area. The convex hull area of the item that causes
    // this excess becomes the ch_area_cutoff.
    for (item, quantity) in sorted_items_by_ch_area {
        let item_ch_area = item.shape_cd.surrogate().convex_hull_area;
        cumulative_ch_area += item_ch_area * (*quantity as f32);
        if cumulative_ch_area > cutoff_threshold_area {
            ch_area_cutoff = item_ch_area;
            debug!("[DSRP] cutoff ch area: {}, for item id: {}, bbox: {:?}",ch_area_cutoff, item.id, item.shape_cd.bbox);
            break;
        }
    }

    // Step 2: Select two 'large' items and 'swap' them.

    let large_items = sep.prob.layout.placed_items.iter()
        .filter(|(_, pi)| pi.shape.surrogate().convex_hull_area >= ch_area_cutoff);

    //Choose a first item with a large enough convex hull
    let (pk1, pi1) = large_items.clone().choose(&mut sep.rng).expect("[DSRP] failed to choose first item");

    //Choose a second item with a large enough convex hull and different enough from the first.
    //If no such item is found, choose a random one.
    let (pk2, pi2) = large_items.clone()
        .filter(|(_, pi)|
            // Ensure the second item is different from the first
            !approx_eq!(f32, pi.shape.area,pi1.shape.area, epsilon = pi1.shape.area * 0.01) &&
                !approx_eq!(f32, pi.shape.diameter, pi1.shape.diameter, epsilon = pi1.shape.diameter * 0.01)
        )
        .choose(&mut sep.rng)
        .or_else(|| {
            sep.prob.layout.placed_items.iter()
                .filter(|(pk, _)| pk != &pk1) // Ensure the second item is not the same as the first
                .choose(&mut sep.rng)
        }) // As a fallback, choose any item
        .expect("[DSRP] failed to choose second item");

    // Step 3: Swap the two items' positions in the layout.

    let dt1_old = pi1.d_transf;
    let dt2_old = pi2.d_transf;

    // Make sure the swaps do not violate feasibility (rotation).
    let dt1_new = convert_sample_to_closest_feasible(dt2_old, sep.prob.instance.item(pi1.item_id));
    let dt2_new = convert_sample_to_closest_feasible(dt1_old, sep.prob.instance.item(pi2.item_id));

    info!("[EXPL] swapped two large items (ids: {} <-> {})", pi1.item_id, pi2.item_id);

    let pk1 = sep.move_item(pk1, dt1_new);
    let pk2 = sep.move_item(pk2, dt2_new);


    // Step 4: Move all items that are practically contained by one of the swapped items to the "empty space" created by the moved item.
    //         This is particularly important when huge items are swapped with smaller items. 
    //         The huge item will create a large empty space and many of the items which previously 
    //         surrounded the smaller one will be contained by the huge one.
    {
        // transformation to convert the contained items' position (relative to the old and new positions of the swapped items)
        let converting_transformation = dt1_new.compose().inverse()
            .transform(&dt1_old.compose());

        for c1_pk in practically_contained_items(&sep.prob.layout, pk1).into_iter().filter(|c1_pk| *c1_pk != pk2) {
            let c1_pi = &sep.prob.layout.placed_items[c1_pk];

            let new_dt = c1_pi.d_transf
                .compose()
                .transform(&converting_transformation)
                .decompose();

            //Ensure the sure the new position is feasible
            let new_feasible_dt = convert_sample_to_closest_feasible(new_dt, sep.prob.instance.item(c1_pi.item_id));
            sep.move_item(c1_pk, new_feasible_dt);
        }
    }

    // Do the same for the second item, but using the second transformation
    {
        let converting_transformation = dt2_new.compose().inverse()
            .transform(&dt2_old.compose());

        for c2_pk in practically_contained_items(&sep.prob.layout, pk2).into_iter().filter(|c2_pk| *c2_pk != pk1) {
            let c2_pi = &sep.prob.layout.placed_items[c2_pk];
            let new_dt = c2_pi.d_transf
                .compose()
                .transform(&converting_transformation)
                .decompose();

            //make sure the new position is feasible
            let new_feasible_dt = convert_sample_to_closest_feasible(new_dt, sep.prob.instance.item(c2_pi.item_id));
            sep.move_item(c2_pk, new_feasible_dt);
        }
    }
}

/// Collects all items which point of inaccessibility (POI) is contained by pk_c's shape.
fn practically_contained_items(layout: &Layout, pk_c: PItemKey) -> Vec<PItemKey> {
    let pi_c = &layout.placed_items[pk_c];
    // Detect all collisions with the item pk_c's shape.
    let mut collector = SecondaryMap::new();
    layout.cde().collect_poly_collisions(&pi_c.shape, &mut collector);

    // Filter out the items that have their POI contained by pk_c's shape.
    collector.iter()
        .filter_map(|(_,he)| {
            match he {
                HazardEntity::PlacedItem { pk, .. } => Some(*pk),
                _ => None
            }
        })
        .filter(|pk| *pk != pk_c) // Ensure we don't include the item itself
        .filter(|pk| {
            // Check if the POI of the item is contained by pk_c's shape
            let poi = layout.placed_items[*pk].shape.poi;
            pi_c.shape.collides_with(&poi.center)
        })
        .collect_vec()
}<|MERGE_RESOLUTION|>--- conflicted
+++ resolved
@@ -2,13 +2,9 @@
 use crate::config::*;
 use crate::optimizer::lbf::LBFBuilder;
 use crate::optimizer::separator::Separator;
-<<<<<<< HEAD
-pub use crate::optimizer::terminator::Terminator;
 use crate::sample::uniform_sampler::convert_sample_to_closest_feasible;
-=======
-use crate::sample::uniform_sampler::{convert_sample_to_closest_feasible};
-use crate::FMT;
->>>>>>> 26ff2ce3
+use crate::util::listener::{ReportType, SolutionListener};
+use crate::util::terminator::Terminator;
 use float_cmp::approx_eq;
 use itertools::Itertools;
 use jagua_rs::collision_detection::hazards::HazardEntity;
@@ -25,50 +21,67 @@
 use std::cmp::Reverse;
 #[cfg(not(target_arch = "wasm32"))]
 use std::time::{Duration, Instant};
-<<<<<<< HEAD
 #[cfg(target_arch = "wasm32")]
 use web_time::{Duration, Instant};
-
 pub mod lbf;
 pub mod separator;
-pub mod terminator;
-=======
-use slotmap::SecondaryMap;
-use crate::util::listener::{ReportType, SolutionListener};
-use crate::util::terminator::Terminator;
-
-pub mod lbf;
-pub mod separator;
->>>>>>> 26ff2ce3
 mod worker;
 
 // All high-level heuristic logic
-pub fn optimize(instance: SPInstance, mut rng: SmallRng, sol_listener: &mut impl SolutionListener, terminator: &mut impl Terminator, explore_dur: Duration, compress_dur: Duration) -> SPSolution {
+pub fn optimize(
+    instance: SPInstance,
+    mut rng: SmallRng,
+    sol_listener: &mut impl SolutionListener,
+    terminator: &mut impl Terminator,
+    explore_dur: Duration,
+    compress_dur: Duration,
+) -> SPSolution {
     let mut next_rng = || SmallRng::seed_from_u64(rng.next_u64());
     let builder = LBFBuilder::new(instance.clone(), next_rng(), LBF_SAMPLE_CONFIG).construct();
 
     terminator.new_timeout(explore_dur);
-    let mut expl_separator = Separator::new(builder.instance, builder.prob, next_rng(),SEP_CFG_EXPLORE);
+    let mut expl_separator =
+        Separator::new(builder.instance, builder.prob, next_rng(), SEP_CFG_EXPLORE);
     let solutions = exploration_phase(&instance, &mut expl_separator, terminator, sol_listener);
     let final_explore_sol = solutions.last().unwrap().clone();
 
     terminator.new_timeout(compress_dur);
-    let mut cmpr_separator = Separator::new(expl_separator.instance, expl_separator.prob, next_rng(), SEP_CFG_COMPRESS);
-    let cmpr_sol = compression_phase(&instance, &mut cmpr_separator, &final_explore_sol, terminator, sol_listener);
-    
+    let mut cmpr_separator = Separator::new(
+        expl_separator.instance,
+        expl_separator.prob,
+        next_rng(),
+        SEP_CFG_COMPRESS,
+    );
+    let cmpr_sol = compression_phase(
+        &instance,
+        &mut cmpr_separator,
+        &final_explore_sol,
+        terminator,
+        sol_listener,
+    );
+
     sol_listener.report(ReportType::Final, &cmpr_sol, &instance);
 
     cmpr_sol
 }
 
-pub fn exploration_phase(instance: &SPInstance, sep: &mut Separator, term: &impl Terminator, sol_listener: &mut impl SolutionListener) -> Vec<SPSolution> {
+pub fn exploration_phase(
+    instance: &SPInstance,
+    sep: &mut Separator,
+    term: &impl Terminator,
+    sol_listener: &mut impl SolutionListener,
+) -> Vec<SPSolution> {
     let mut current_width = sep.prob.strip_width();
     let mut best_width = current_width;
 
     let mut feasible_solutions = vec![sep.prob.save()];
 
     sol_listener.report(ReportType::ExplFeas, &feasible_solutions[0], instance);
-    info!("[EXPL] starting optimization with initial width: {:.3} ({:.3}%)",current_width,sep.prob.density() * 100.0);
+    info!(
+        "[EXPL] starting optimization with initial width: {:.3} ({:.3}%)",
+        current_width,
+        sep.prob.density() * 100.0
+    );
 
     let mut solution_pool: Vec<(SPSolution, f32)> = vec![];
 
@@ -79,18 +92,32 @@
         if total_loss == 0.0 {
             //layout is successfully separated
             if current_width < best_width {
-                info!("[EXPL] feasible solution found! (width: {:.3}, dens: {:.3}%)",current_width,sep.prob.density() * 100.0);
+                info!(
+                    "[EXPL] feasible solution found! (width: {:.3}, dens: {:.3}%)",
+                    current_width,
+                    sep.prob.density() * 100.0
+                );
                 best_width = current_width;
                 feasible_solutions.push(local_best.0.clone());
                 sol_listener.report(ReportType::ExplFeas, &local_best.0, instance);
             }
             let next_width = current_width * (1.0 - EXPLORE_SHRINK_STEP);
-            info!("[EXPL] shrinking strip by {}%: {:.3} -> {:.3}", EXPLORE_SHRINK_STEP * 100.0, current_width, next_width);
+            info!(
+                "[EXPL] shrinking strip by {}%: {:.3} -> {:.3}",
+                EXPLORE_SHRINK_STEP * 100.0,
+                current_width,
+                next_width
+            );
             sep.change_strip_width(next_width, None);
             current_width = next_width;
             solution_pool.clear();
         } else {
-            info!("[EXPL] unable to reach feasibility (width: {:.3}, dens: {:.3}%, min loss: {:.3})", current_width, sep.prob.density() * 100.0, FMT().fmt2(total_loss));
+            info!(
+                "[EXPL] unable to reach feasibility (width: {:.3}, dens: {:.3}%, min loss: {:.3})",
+                current_width,
+                sep.prob.density() * 100.0,
+                FMT().fmt2(total_loss)
+            );
             sol_listener.report(ReportType::ExplInfeas, &local_best.0, instance);
 
             //layout was not successfully separated, add to local bests
@@ -107,7 +134,12 @@
                 let selected_idx = (sample * solution_pool.len() as f32) as usize;
 
                 let (selected_sol, loss) = &solution_pool[selected_idx];
-                info!("[EXPL] selected starting solution {}/{} from solution pool (l: {}) to disrupt", selected_idx, solution_pool.len(), FMT().fmt2(*loss));
+                info!(
+                    "[EXPL] selected starting solution {}/{} from solution pool (l: {}) to disrupt",
+                    selected_idx,
+                    solution_pool.len(),
+                    FMT().fmt2(*loss)
+                );
                 selected_sol
             };
 
@@ -116,15 +148,27 @@
         }
     }
 
-    info!("[EXPL] terminating exploration phase, returning best feasible solution (width: {:.3}, dens: {:.3}%)",best_width,feasible_solutions.last().unwrap().density(instance) * 100.0);
+    info!(
+        "[EXPL] terminating exploration phase, returning best feasible solution (width: {:.3}, dens: {:.3}%)",
+        best_width,
+        feasible_solutions.last().unwrap().density(instance) * 100.0
+    );
 
     feasible_solutions
 }
 
-pub fn compression_phase(instance: &SPInstance, sep: &mut Separator, init: &SPSolution, term: &impl Terminator, sol_listener: &mut impl SolutionListener) -> SPSolution {
+pub fn compression_phase(
+    instance: &SPInstance,
+    sep: &mut Separator,
+    init: &SPSolution,
+    term: &impl Terminator,
+    sol_listener: &mut impl SolutionListener,
+) -> SPSolution {
     let mut best = init.clone();
     let start = Instant::now();
-    let end = term.timeout_at().expect("compression phase cannot operate without timeout");
+    let end = term
+        .timeout_at()
+        .expect("compression phase cannot operate without timeout");
     let step_size = || -> f32 {
         //map the range [COMPRESS_SHRINK_RANGE.0, COMPRESS_SHRINK_RANGE.1] to timeout
         let range = COMPRESS_SHRINK_RANGE.1 - COMPRESS_SHRINK_RANGE.0;
@@ -138,19 +182,33 @@
         info!("[CMPR] attempting {:.3}%", step * 100.0);
         match attempt_to_compress(sep, &best, step, term, sol_listener) {
             Some(compacted_sol) => {
-                info!("[CMPR] successfully compressed to {:.3} ({:.3}%)", compacted_sol.strip_width(), compacted_sol.density(instance) * 100.0);
+                info!(
+                    "[CMPR] successfully compressed to {:.3} ({:.3}%)",
+                    compacted_sol.strip_width(),
+                    compacted_sol.density(instance) * 100.0
+                );
                 sol_listener.report(ReportType::CmprFeas, &compacted_sol, instance);
                 best = compacted_sol;
             }
             None => {}
         }
     }
-    info!("[CMPR] finished compression, improved from {:.3}% to {:.3}% (+{:.3}%)", init.density(instance) * 100.0, best.density(instance) * 100.0, (best.density(instance) - init.density(instance)) * 100.0);
+    info!(
+        "[CMPR] finished compression, improved from {:.3}% to {:.3}% (+{:.3}%)",
+        init.density(instance) * 100.0,
+        best.density(instance) * 100.0,
+        (best.density(instance) - init.density(instance)) * 100.0
+    );
     best
 }
 
-
-fn attempt_to_compress(sep: &mut Separator, init: &SPSolution, r_shrink: f32, term: &impl Terminator, sol_listener: &mut impl SolutionListener) -> Option<SPSolution> {
+fn attempt_to_compress(
+    sep: &mut Separator,
+    init: &SPSolution,
+    r_shrink: f32,
+    term: &impl Terminator,
+    sol_listener: &mut impl SolutionListener,
+) -> Option<SPSolution> {
     //restore to the initial solution and width
     sep.change_strip_width(init.strip_width(), None);
     sep.rollback(&init, None);
@@ -193,7 +251,9 @@
         .instance
         .items
         .iter()
-        .sorted_by_key(|(item, _)| Reverse(OrderedFloat(item.shape_cd.surrogate().convex_hull_area)))
+        .sorted_by_key(|(item, _)| {
+            Reverse(OrderedFloat(item.shape_cd.surrogate().convex_hull_area))
+        })
         .peekable();
 
     let mut cumulative_ch_area = 0.0;
@@ -207,18 +267,28 @@
         cumulative_ch_area += item_ch_area * (*quantity as f32);
         if cumulative_ch_area > cutoff_threshold_area {
             ch_area_cutoff = item_ch_area;
-            debug!("[DSRP] cutoff ch area: {}, for item id: {}, bbox: {:?}",ch_area_cutoff, item.id, item.shape_cd.bbox);
+            debug!(
+                "[DSRP] cutoff ch area: {}, for item id: {}, bbox: {:?}",
+                ch_area_cutoff, item.id, item.shape_cd.bbox
+            );
             break;
         }
     }
 
     // Step 2: Select two 'large' items and 'swap' them.
 
-    let large_items = sep.prob.layout.placed_items.iter()
+    let large_items = sep
+        .prob
+        .layout
+        .placed_items
+        .iter()
         .filter(|(_, pi)| pi.shape.surrogate().convex_hull_area >= ch_area_cutoff);
 
     //Choose a first item with a large enough convex hull
-    let (pk1, pi1) = large_items.clone().choose(&mut sep.rng).expect("[DSRP] failed to choose first item");
+    let (pk1, pi1) = large_items
+        .clone()
+        .choose(&mut sep.rng)
+        .expect("[DSRP] failed to choose first item");
 
     //Choose a second item with a large enough convex hull and different enough from the first.
     //If no such item is found, choose a random one.
@@ -245,49 +315,59 @@
     let dt1_new = convert_sample_to_closest_feasible(dt2_old, sep.prob.instance.item(pi1.item_id));
     let dt2_new = convert_sample_to_closest_feasible(dt1_old, sep.prob.instance.item(pi2.item_id));
 
-    info!("[EXPL] swapped two large items (ids: {} <-> {})", pi1.item_id, pi2.item_id);
+    info!(
+        "[EXPL] swapped two large items (ids: {} <-> {})",
+        pi1.item_id, pi2.item_id
+    );
 
     let pk1 = sep.move_item(pk1, dt1_new);
     let pk2 = sep.move_item(pk2, dt2_new);
 
-
     // Step 4: Move all items that are practically contained by one of the swapped items to the "empty space" created by the moved item.
-    //         This is particularly important when huge items are swapped with smaller items. 
-    //         The huge item will create a large empty space and many of the items which previously 
+    //         This is particularly important when huge items are swapped with smaller items.
+    //         The huge item will create a large empty space and many of the items which previously
     //         surrounded the smaller one will be contained by the huge one.
     {
         // transformation to convert the contained items' position (relative to the old and new positions of the swapped items)
-        let converting_transformation = dt1_new.compose().inverse()
-            .transform(&dt1_old.compose());
-
-        for c1_pk in practically_contained_items(&sep.prob.layout, pk1).into_iter().filter(|c1_pk| *c1_pk != pk2) {
+        let converting_transformation = dt1_new.compose().inverse().transform(&dt1_old.compose());
+
+        for c1_pk in practically_contained_items(&sep.prob.layout, pk1)
+            .into_iter()
+            .filter(|c1_pk| *c1_pk != pk2)
+        {
             let c1_pi = &sep.prob.layout.placed_items[c1_pk];
 
-            let new_dt = c1_pi.d_transf
+            let new_dt = c1_pi
+                .d_transf
                 .compose()
                 .transform(&converting_transformation)
                 .decompose();
 
             //Ensure the sure the new position is feasible
-            let new_feasible_dt = convert_sample_to_closest_feasible(new_dt, sep.prob.instance.item(c1_pi.item_id));
+            let new_feasible_dt =
+                convert_sample_to_closest_feasible(new_dt, sep.prob.instance.item(c1_pi.item_id));
             sep.move_item(c1_pk, new_feasible_dt);
         }
     }
 
     // Do the same for the second item, but using the second transformation
     {
-        let converting_transformation = dt2_new.compose().inverse()
-            .transform(&dt2_old.compose());
-
-        for c2_pk in practically_contained_items(&sep.prob.layout, pk2).into_iter().filter(|c2_pk| *c2_pk != pk1) {
+        let converting_transformation = dt2_new.compose().inverse().transform(&dt2_old.compose());
+
+        for c2_pk in practically_contained_items(&sep.prob.layout, pk2)
+            .into_iter()
+            .filter(|c2_pk| *c2_pk != pk1)
+        {
             let c2_pi = &sep.prob.layout.placed_items[c2_pk];
-            let new_dt = c2_pi.d_transf
+            let new_dt = c2_pi
+                .d_transf
                 .compose()
                 .transform(&converting_transformation)
                 .decompose();
 
             //make sure the new position is feasible
-            let new_feasible_dt = convert_sample_to_closest_feasible(new_dt, sep.prob.instance.item(c2_pi.item_id));
+            let new_feasible_dt =
+                convert_sample_to_closest_feasible(new_dt, sep.prob.instance.item(c2_pi.item_id));
             sep.move_item(c2_pk, new_feasible_dt);
         }
     }
@@ -298,15 +378,16 @@
     let pi_c = &layout.placed_items[pk_c];
     // Detect all collisions with the item pk_c's shape.
     let mut collector = SecondaryMap::new();
-    layout.cde().collect_poly_collisions(&pi_c.shape, &mut collector);
+    layout
+        .cde()
+        .collect_poly_collisions(&pi_c.shape, &mut collector);
 
     // Filter out the items that have their POI contained by pk_c's shape.
-    collector.iter()
-        .filter_map(|(_,he)| {
-            match he {
-                HazardEntity::PlacedItem { pk, .. } => Some(*pk),
-                _ => None
-            }
+    collector
+        .iter()
+        .filter_map(|(_, he)| match he {
+            HazardEntity::PlacedItem { pk, .. } => Some(*pk),
+            _ => None,
         })
         .filter(|pk| *pk != pk_c) // Ensure we don't include the item itself
         .filter(|pk| {
