--- conflicted
+++ resolved
@@ -5,11 +5,7 @@
 use rand::SeedableRng;
 use rand::prelude::SmallRng;
 use sparrow::config::*;
-<<<<<<< HEAD
-use sparrow::optimizer::{Terminator, optimize};
-=======
 use sparrow::optimizer::optimize;
->>>>>>> 26ff2ce3
 use sparrow::util::io;
 use sparrow::util::io::{MainCli, SPOutput};
 use std::fs;
@@ -19,20 +15,16 @@
 use jagua_rs::io::svg::s_layout_to_svg;
 use sparrow::EPOCH;
 
-<<<<<<< HEAD
 use anyhow::{Result, bail};
 
+use sparrow::util::ctrlc_terminator::CtrlCTerminator;
+use sparrow::util::svg_exporter::SvgExporter;
 #[cfg(not(target_arch = "wasm32"))]
 use std::time::Duration;
 #[cfg(target_arch = "wasm32")]
 use web_time::Duration;
-=======
-use anyhow::{bail, Result};
-use sparrow::util::svg_exporter::SvgExporter;
-use sparrow::util::ctrlc_terminator::CtrlCTerminator;
->>>>>>> 26ff2ce3
 
-fn main() -> Result<()>{
+fn main() -> Result<()> {
     fs::create_dir_all(OUTPUT_DIR)?;
     match cfg!(debug_assertions) {
         true => io::init_logger(LOG_LEVEL_FILTER_DEBUG)?,
@@ -42,26 +34,32 @@
     let args = MainCli::parse();
     let input_file_path = &args.input;
     let (explore_dur, compress_dur) = match (args.global_time, args.exploration, args.compression) {
-        (Some(gt), None, None) => {
-            (Duration::from_secs(gt).mul_f32(EXPLORE_TIME_RATIO), Duration::from_secs(gt).mul_f32(COMPRESS_TIME_RATIO))
-        },
-        (None, Some(et), Some(ct)) => {
-            (Duration::from_secs(et), Duration::from_secs(ct))
-        },
+        (Some(gt), None, None) => (
+            Duration::from_secs(gt).mul_f32(EXPLORE_TIME_RATIO),
+            Duration::from_secs(gt).mul_f32(COMPRESS_TIME_RATIO),
+        ),
+        (None, Some(et), Some(ct)) => (Duration::from_secs(et), Duration::from_secs(ct)),
         (None, None, None) => {
             warn!("[MAIN] No time limit specified");
-            (Duration::from_secs(600).mul_f32(EXPLORE_TIME_RATIO), Duration::from_secs(600).mul_f32(COMPRESS_TIME_RATIO))
-        },
+            (
+                Duration::from_secs(600).mul_f32(EXPLORE_TIME_RATIO),
+                Duration::from_secs(600).mul_f32(COMPRESS_TIME_RATIO),
+            )
+        }
         _ => bail!("invalid cli pattern (clap should have caught this)"),
     };
 
-    info!("[MAIN] Configured to explore for {}s and compress for {}s", explore_dur.as_secs(), compress_dur.as_secs());
+    info!(
+        "[MAIN] Configured to explore for {}s and compress for {}s",
+        explore_dur.as_secs(),
+        compress_dur.as_secs()
+    );
 
     let rng = match RNG_SEED {
         Some(seed) => {
             info!("[MAIN] using seed: {}", seed);
             SmallRng::seed_from_u64(seed as u64)
-        },
+        }
         None => {
             let seed = rand::random();
             warn!("[MAIN] no seed provided, using: {}", seed);
@@ -76,45 +74,60 @@
     let importer = Importer::new(CDE_CONFIG, SIMPL_TOLERANCE, MIN_ITEM_SEPARATION);
     let instance = jagua_rs::probs::spp::io::import(&importer, &ext_instance)?;
 
-    info!("[MAIN] loaded instance {} with #{} items", ext_instance.name, instance.total_item_qty());
-    
+    info!(
+        "[MAIN] loaded instance {} with #{} items",
+        ext_instance.name,
+        instance.total_item_qty()
+    );
+
     let mut svg_exporter = {
         let final_svg_path = Some(format!("{OUTPUT_DIR}/final_{}.svg", ext_instance.name));
 
         let intermediate_svg_dir = match cfg!(feature = "only_final_svg") {
             true => None,
-            false => Some(format!("{OUTPUT_DIR}/sols_{}", ext_instance.name))
+            false => Some(format!("{OUTPUT_DIR}/sols_{}", ext_instance.name)),
         };
 
         let live_svg_path = match cfg!(feature = "live_svg") {
             true => Some(format!("{LIVE_DIR}/.live_solution.svg")),
-            false => None
+            false => None,
         };
-        
-        SvgExporter::new(
-            final_svg_path,
-            intermediate_svg_dir,
-            live_svg_path
-        )
+
+        SvgExporter::new(final_svg_path, intermediate_svg_dir, live_svg_path)
     };
-    
+
     let mut ctrlc_terminator = CtrlCTerminator::new();
 
-    let solution = optimize(instance.clone(), rng, &mut svg_exporter, &mut ctrlc_terminator, explore_dur, compress_dur);
+    let solution = optimize(
+        instance.clone(),
+        rng,
+        &mut svg_exporter,
+        &mut ctrlc_terminator,
+        explore_dur,
+        compress_dur,
+    );
 
     {
         let svg = s_layout_to_svg(&solution.layout_snapshot, &instance, DRAW_OPTIONS, "final");
-        io::write_svg(&svg, Path::new(format!("{OUTPUT_DIR}/final_{}.svg", ext_instance.name).as_str()), Level::Info)?;
+        io::write_svg(
+            &svg,
+            Path::new(format!("{OUTPUT_DIR}/final_{}.svg", ext_instance.name).as_str()),
+            Level::Info,
+        )?;
         if cfg!(feature = "live_svg") {
-            io::write_svg(&svg, Path::new(format!("{LIVE_DIR}/.live_solution.svg").as_str()), Level::Trace)?;
+            io::write_svg(
+                &svg,
+                Path::new(format!("{LIVE_DIR}/.live_solution.svg").as_str()),
+                Level::Trace,
+            )?;
         }
         let json_path = format!("{OUTPUT_DIR}/final_{}.json", ext_instance.name);
         let json_output = SPOutput {
             instance: ext_instance,
-            solution: jagua_rs::probs::spp::io::export(&instance, &solution, *EPOCH)
+            solution: jagua_rs::probs::spp::io::export(&instance, &solution, *EPOCH),
         };
         io::write_json(&json_output, Path::new(json_path.as_str()), Level::Info)?;
     }
-    
+
     Ok(())
 }