extern crate core;

use clap::Parser as Clap;
use log::{Level, info, warn};
use rand::SeedableRng;
use rand::prelude::SmallRng;
use sparrow::config::*;
use sparrow::optimizer::optimize;
use sparrow::util::io;
use sparrow::util::io::{MainCli, SPOutput};
use std::fs;
use std::path::Path;

use jagua_rs::io::import::Importer;
use sparrow::EPOCH;

<<<<<<< HEAD
use anyhow::{Result, bail};

=======
use anyhow::{bail, Result};
use sparrow::consts::{DEFAULT_COMPRESS_TIME_RATIO, DEFAULT_EXPLORE_TIME_RATIO, DEFAULT_FAIL_DECAY_RATIO_CMPR, DEFAULT_MAX_CONSEQ_FAILS_EXPL, LOG_LEVEL_FILTER_DEBUG, LOG_LEVEL_FILTER_RELEASE};
use sparrow::util::svg_exporter::SvgExporter;
>>>>>>> 9bae1cdd
use sparrow::util::ctrlc_terminator::CtrlCTerminator;
use sparrow::util::svg_exporter::SvgExporter;
use std::time::Duration;

<<<<<<< HEAD
fn main() -> Result<()> {
=======
pub const OUTPUT_DIR: &str = "output";

pub const LIVE_DIR: &str = "data/live";

fn main() -> Result<()>{
    let mut config = DEFAULT_SPARROW_CONFIG;

>>>>>>> 9bae1cdd
    fs::create_dir_all(OUTPUT_DIR)?;
    let log_file_path = format!("{}/log.txt", OUTPUT_DIR);
    match cfg!(debug_assertions) {
        true => io::init_logger(LOG_LEVEL_FILTER_DEBUG, Path::new(&log_file_path))?,
        false => io::init_logger(LOG_LEVEL_FILTER_RELEASE, Path::new(&log_file_path))?,
    }

    let args = MainCli::parse();
    let input_file_path = &args.input;
    let (explore_dur, compress_dur) = match (args.global_time, args.exploration, args.compression) {
<<<<<<< HEAD
        (Some(gt), None, None) => (
            Duration::from_secs(gt).mul_f32(EXPLORE_TIME_RATIO),
            Duration::from_secs(gt).mul_f32(COMPRESS_TIME_RATIO),
        ),
        (None, Some(et), Some(ct)) => (Duration::from_secs(et), Duration::from_secs(ct)),
        (None, None, None) => {
            warn!("[MAIN] No time limit specified");
            (
                Duration::from_secs(600).mul_f32(EXPLORE_TIME_RATIO),
                Duration::from_secs(600).mul_f32(COMPRESS_TIME_RATIO),
            )
        }
=======
        (Some(gt), None, None) => {
            (Duration::from_secs(gt).mul_f32(DEFAULT_EXPLORE_TIME_RATIO), Duration::from_secs(gt).mul_f32(DEFAULT_COMPRESS_TIME_RATIO))
        },
        (None, Some(et), Some(ct)) => {
            (Duration::from_secs(et), Duration::from_secs(ct))
        },
        (None, None, None) => {
            warn!("[MAIN] no time limit specified");
            (Duration::from_secs(600).mul_f32(DEFAULT_EXPLORE_TIME_RATIO), Duration::from_secs(600).mul_f32(DEFAULT_COMPRESS_TIME_RATIO))
        },
>>>>>>> 9bae1cdd
        _ => bail!("invalid cli pattern (clap should have caught this)"),
    };
    config.expl_cfg.time_limit = explore_dur;
    config.cmpr_cfg.time_limit = compress_dur;
    if args.early_termination {
        config.expl_cfg.max_conseq_failed_attempts = Some(DEFAULT_MAX_CONSEQ_FAILS_EXPL);
        config.cmpr_cfg.shrink_decay = ShrinkDecayStrategy::FailureBased(DEFAULT_FAIL_DECAY_RATIO_CMPR);
        warn!("[MAIN] early termination enabled!");
    }
    if let Some(arg_rng_seed) = args.rng_seed {
        config.rng_seed = Some(arg_rng_seed as usize);
    }

<<<<<<< HEAD
    info!(
        "[MAIN] Configured to explore for {}s and compress for {}s",
        explore_dur.as_secs(),
        compress_dur.as_secs()
    );
=======
    info!("[MAIN] configured to explore for {}s and compress for {}s", explore_dur.as_secs(), compress_dur.as_secs());
>>>>>>> 9bae1cdd

    let rng = match config.rng_seed {
        Some(seed) => {
            info!("[MAIN] using seed: {}", seed);
            SmallRng::seed_from_u64(seed as u64)
        }
        None => {
            let seed = rand::random();
            warn!("[MAIN] no seed provided, using: {}", seed);
            SmallRng::seed_from_u64(seed)
        }
    };

    info!("[MAIN] system time: {}", jiff::Timestamp::now());

    let ext_instance = io::read_spp_instance_json(Path::new(&input_file_path))?;

    let importer = Importer::new(config.cde_config, config.poly_simpl_tolerance, config.min_item_separation);
    let instance = jagua_rs::probs::spp::io::import(&importer, &ext_instance)?;

    info!(
        "[MAIN] loaded instance {} with #{} items",
        ext_instance.name,
        instance.total_item_qty()
    );

    let mut svg_exporter = {
        let final_svg_path = Some(format!("{OUTPUT_DIR}/final_{}.svg", ext_instance.name));

        let intermediate_svg_dir = match cfg!(feature = "only_final_svg") {
            true => None,
            false => Some(format!("{OUTPUT_DIR}/sols_{}", ext_instance.name)),
        };

        let live_svg_path = match cfg!(feature = "live_svg") {
            true => Some(format!("{LIVE_DIR}/.live_solution.svg")),
            false => None,
        };

        SvgExporter::new(final_svg_path, intermediate_svg_dir, live_svg_path)
    };

    let mut ctrlc_terminator = CtrlCTerminator::new();

<<<<<<< HEAD
    let solution = optimize(
        instance.clone(),
        rng,
        &mut svg_exporter,
        &mut ctrlc_terminator,
        explore_dur,
        compress_dur,
    );

    {
        let svg = s_layout_to_svg(&solution.layout_snapshot, &instance, DRAW_OPTIONS, "final");
        io::write_svg(
            &svg,
            Path::new(format!("{OUTPUT_DIR}/final_{}.svg", ext_instance.name).as_str()),
            Level::Info,
        )?;
        if cfg!(feature = "live_svg") {
            io::write_svg(
                &svg,
                Path::new(format!("{LIVE_DIR}/.live_solution.svg").as_str()),
                Level::Trace,
            )?;
        }
        let json_path = format!("{OUTPUT_DIR}/final_{}.json", ext_instance.name);
        let json_output = SPOutput {
            instance: ext_instance,
            solution: jagua_rs::probs::spp::io::export(&instance, &solution, *EPOCH),
        };
        io::write_json(&json_output, Path::new(json_path.as_str()), Level::Info)?;
    }

=======
    let solution = optimize(instance.clone(), rng, &mut svg_exporter, &mut ctrlc_terminator, &config.expl_cfg, &config.cmpr_cfg);

    let json_path = format!("{OUTPUT_DIR}/final_{}.json", ext_instance.name);
    let json_output = SPOutput {
        instance: ext_instance,
        solution: jagua_rs::probs::spp::io::export(&instance, &solution, *EPOCH)
    };
    io::write_json(&json_output, Path::new(json_path.as_str()), Level::Info)?;

>>>>>>> 9bae1cdd
    Ok(())
}<|MERGE_RESOLUTION|>--- conflicted
+++ resolved
@@ -10,33 +10,26 @@
 use sparrow::util::io::{MainCli, SPOutput};
 use std::fs;
 use std::path::Path;
+use std::time::Duration;
 
 use jagua_rs::io::import::Importer;
 use sparrow::EPOCH;
 
-<<<<<<< HEAD
 use anyhow::{Result, bail};
-
-=======
-use anyhow::{bail, Result};
-use sparrow::consts::{DEFAULT_COMPRESS_TIME_RATIO, DEFAULT_EXPLORE_TIME_RATIO, DEFAULT_FAIL_DECAY_RATIO_CMPR, DEFAULT_MAX_CONSEQ_FAILS_EXPL, LOG_LEVEL_FILTER_DEBUG, LOG_LEVEL_FILTER_RELEASE};
-use sparrow::util::svg_exporter::SvgExporter;
->>>>>>> 9bae1cdd
+use sparrow::consts::{
+    DEFAULT_COMPRESS_TIME_RATIO, DEFAULT_EXPLORE_TIME_RATIO, DEFAULT_FAIL_DECAY_RATIO_CMPR,
+    DEFAULT_MAX_CONSEQ_FAILS_EXPL, LOG_LEVEL_FILTER_DEBUG, LOG_LEVEL_FILTER_RELEASE,
+};
 use sparrow::util::ctrlc_terminator::CtrlCTerminator;
 use sparrow::util::svg_exporter::SvgExporter;
-use std::time::Duration;
 
-<<<<<<< HEAD
-fn main() -> Result<()> {
-=======
 pub const OUTPUT_DIR: &str = "output";
 
 pub const LIVE_DIR: &str = "data/live";
 
-fn main() -> Result<()>{
+fn main() -> Result<()> {
     let mut config = DEFAULT_SPARROW_CONFIG;
 
->>>>>>> 9bae1cdd
     fs::create_dir_all(OUTPUT_DIR)?;
     let log_file_path = format!("{}/log.txt", OUTPUT_DIR);
     match cfg!(debug_assertions) {
@@ -47,53 +40,37 @@
     let args = MainCli::parse();
     let input_file_path = &args.input;
     let (explore_dur, compress_dur) = match (args.global_time, args.exploration, args.compression) {
-<<<<<<< HEAD
         (Some(gt), None, None) => (
-            Duration::from_secs(gt).mul_f32(EXPLORE_TIME_RATIO),
-            Duration::from_secs(gt).mul_f32(COMPRESS_TIME_RATIO),
+            Duration::from_secs(gt).mul_f32(DEFAULT_EXPLORE_TIME_RATIO),
+            Duration::from_secs(gt).mul_f32(DEFAULT_COMPRESS_TIME_RATIO),
         ),
         (None, Some(et), Some(ct)) => (Duration::from_secs(et), Duration::from_secs(ct)),
         (None, None, None) => {
-            warn!("[MAIN] No time limit specified");
+            warn!("[MAIN] no time limit specified");
             (
-                Duration::from_secs(600).mul_f32(EXPLORE_TIME_RATIO),
-                Duration::from_secs(600).mul_f32(COMPRESS_TIME_RATIO),
+                Duration::from_secs(600).mul_f32(DEFAULT_EXPLORE_TIME_RATIO),
+                Duration::from_secs(600).mul_f32(DEFAULT_COMPRESS_TIME_RATIO),
             )
         }
-=======
-        (Some(gt), None, None) => {
-            (Duration::from_secs(gt).mul_f32(DEFAULT_EXPLORE_TIME_RATIO), Duration::from_secs(gt).mul_f32(DEFAULT_COMPRESS_TIME_RATIO))
-        },
-        (None, Some(et), Some(ct)) => {
-            (Duration::from_secs(et), Duration::from_secs(ct))
-        },
-        (None, None, None) => {
-            warn!("[MAIN] no time limit specified");
-            (Duration::from_secs(600).mul_f32(DEFAULT_EXPLORE_TIME_RATIO), Duration::from_secs(600).mul_f32(DEFAULT_COMPRESS_TIME_RATIO))
-        },
->>>>>>> 9bae1cdd
         _ => bail!("invalid cli pattern (clap should have caught this)"),
     };
     config.expl_cfg.time_limit = explore_dur;
     config.cmpr_cfg.time_limit = compress_dur;
     if args.early_termination {
         config.expl_cfg.max_conseq_failed_attempts = Some(DEFAULT_MAX_CONSEQ_FAILS_EXPL);
-        config.cmpr_cfg.shrink_decay = ShrinkDecayStrategy::FailureBased(DEFAULT_FAIL_DECAY_RATIO_CMPR);
+        config.cmpr_cfg.shrink_decay =
+            ShrinkDecayStrategy::FailureBased(DEFAULT_FAIL_DECAY_RATIO_CMPR);
         warn!("[MAIN] early termination enabled!");
     }
     if let Some(arg_rng_seed) = args.rng_seed {
         config.rng_seed = Some(arg_rng_seed as usize);
     }
 
-<<<<<<< HEAD
     info!(
-        "[MAIN] Configured to explore for {}s and compress for {}s",
+        "[MAIN] configured to explore for {}s and compress for {}s",
         explore_dur.as_secs(),
         compress_dur.as_secs()
     );
-=======
-    info!("[MAIN] configured to explore for {}s and compress for {}s", explore_dur.as_secs(), compress_dur.as_secs());
->>>>>>> 9bae1cdd
 
     let rng = match config.rng_seed {
         Some(seed) => {
@@ -111,7 +88,11 @@
 
     let ext_instance = io::read_spp_instance_json(Path::new(&input_file_path))?;
 
-    let importer = Importer::new(config.cde_config, config.poly_simpl_tolerance, config.min_item_separation);
+    let importer = Importer::new(
+        config.cde_config,
+        config.poly_simpl_tolerance,
+        config.min_item_separation,
+    );
     let instance = jagua_rs::probs::spp::io::import(&importer, &ext_instance)?;
 
     info!(
@@ -138,48 +119,21 @@
 
     let mut ctrlc_terminator = CtrlCTerminator::new();
 
-<<<<<<< HEAD
     let solution = optimize(
         instance.clone(),
         rng,
         &mut svg_exporter,
         &mut ctrlc_terminator,
-        explore_dur,
-        compress_dur,
+        &config.expl_cfg,
+        &config.cmpr_cfg,
     );
-
-    {
-        let svg = s_layout_to_svg(&solution.layout_snapshot, &instance, DRAW_OPTIONS, "final");
-        io::write_svg(
-            &svg,
-            Path::new(format!("{OUTPUT_DIR}/final_{}.svg", ext_instance.name).as_str()),
-            Level::Info,
-        )?;
-        if cfg!(feature = "live_svg") {
-            io::write_svg(
-                &svg,
-                Path::new(format!("{LIVE_DIR}/.live_solution.svg").as_str()),
-                Level::Trace,
-            )?;
-        }
-        let json_path = format!("{OUTPUT_DIR}/final_{}.json", ext_instance.name);
-        let json_output = SPOutput {
-            instance: ext_instance,
-            solution: jagua_rs::probs::spp::io::export(&instance, &solution, *EPOCH),
-        };
-        io::write_json(&json_output, Path::new(json_path.as_str()), Level::Info)?;
-    }
-
-=======
-    let solution = optimize(instance.clone(), rng, &mut svg_exporter, &mut ctrlc_terminator, &config.expl_cfg, &config.cmpr_cfg);
 
     let json_path = format!("{OUTPUT_DIR}/final_{}.json", ext_instance.name);
     let json_output = SPOutput {
         instance: ext_instance,
-        solution: jagua_rs::probs::spp::io::export(&instance, &solution, *EPOCH)
+        solution: jagua_rs::probs::spp::io::export(&instance, &solution, *EPOCH),
     };
     io::write_json(&json_output, Path::new(json_path.as_str()), Level::Info)?;
 
->>>>>>> 9bae1cdd
     Ok(())
 }