extern crate core;

use clap::Parser as Clap;
use log::{Level, info, warn};
use rand::SeedableRng;
use rand::prelude::SmallRng;
use sparrow::config::*;
use sparrow::optimizer::optimize;
use sparrow::util::io;
use sparrow::util::io::{MainCli, SPOutput};
use std::fs;
use std::path::Path;
use std::time::Duration;

use jagua_rs::io::import::Importer;
use sparrow::EPOCH;

use anyhow::{Result, bail};
use sparrow::consts::{
    DEFAULT_COMPRESS_TIME_RATIO, DEFAULT_EXPLORE_TIME_RATIO, DEFAULT_FAIL_DECAY_RATIO_CMPR,
    DEFAULT_MAX_CONSEQ_FAILS_EXPL, LOG_LEVEL_FILTER_DEBUG, LOG_LEVEL_FILTER_RELEASE,
};
use sparrow::util::ctrlc_terminator::CtrlCTerminator;
use sparrow::util::svg_exporter::SvgExporter;

pub const OUTPUT_DIR: &str = "output";

pub const LIVE_DIR: &str = "data/live";

fn main() -> Result<()> {
    let mut config = DEFAULT_SPARROW_CONFIG;

    fs::create_dir_all(OUTPUT_DIR)?;
    let log_file_path = format!("{}/log.txt", OUTPUT_DIR);
    match cfg!(debug_assertions) {
        true => io::init_logger(LOG_LEVEL_FILTER_DEBUG, Path::new(&log_file_path))?,
        false => io::init_logger(LOG_LEVEL_FILTER_RELEASE, Path::new(&log_file_path))?,
    }

    let args = MainCli::parse();
    let input_file_path = &args.input;
    let (explore_dur, compress_dur) = match (args.global_time, args.exploration, args.compression) {
        (Some(gt), None, None) => (
            Duration::from_secs(gt).mul_f32(DEFAULT_EXPLORE_TIME_RATIO),
            Duration::from_secs(gt).mul_f32(DEFAULT_COMPRESS_TIME_RATIO),
        ),
        (None, Some(et), Some(ct)) => (Duration::from_secs(et), Duration::from_secs(ct)),
        (None, None, None) => {
            warn!("[MAIN] no time limit specified");
            (
                Duration::from_secs(600).mul_f32(DEFAULT_EXPLORE_TIME_RATIO),
                Duration::from_secs(600).mul_f32(DEFAULT_COMPRESS_TIME_RATIO),
            )
        }
        _ => bail!("invalid cli pattern (clap should have caught this)"),
    };
    config.expl_cfg.time_limit = explore_dur;
    config.cmpr_cfg.time_limit = compress_dur;
    if args.early_termination {
        config.expl_cfg.max_conseq_failed_attempts = Some(DEFAULT_MAX_CONSEQ_FAILS_EXPL);
        config.cmpr_cfg.shrink_decay =
            ShrinkDecayStrategy::FailureBased(DEFAULT_FAIL_DECAY_RATIO_CMPR);
        warn!("[MAIN] early termination enabled!");
    }
    if let Some(arg_rng_seed) = args.rng_seed {
        config.rng_seed = Some(arg_rng_seed as usize);
    }

    info!(
        "[MAIN] configured to explore for {}s and compress for {}s",
        explore_dur.as_secs(),
        compress_dur.as_secs()
    );

    let rng = match config.rng_seed {
        Some(seed) => {
            info!("[MAIN] using seed: {}", seed);
            SmallRng::seed_from_u64(seed as u64)
        }
        None => {
            let seed = rand::random();
            warn!("[MAIN] no seed provided, using: {}", seed);
            SmallRng::seed_from_u64(seed)
        }
    };

    info!("[MAIN] system time: {}", jiff::Timestamp::now());

    let ext_instance = io::read_spp_instance_json(Path::new(&input_file_path))?;

<<<<<<< HEAD
    let importer = Importer::new(
        config.cde_config,
        config.poly_simpl_tolerance,
        config.min_item_separation,
    );
=======
    let importer = Importer::new(config.cde_config, config.poly_simpl_tolerance, config.min_item_separation, config.narrow_concavity_cutoff_ratio);
>>>>>>> 07bfb266
    let instance = jagua_rs::probs::spp::io::import(&importer, &ext_instance)?;

    info!(
        "[MAIN] loaded instance {} with #{} items",
        ext_instance.name,
        instance.total_item_qty()
    );

    let mut svg_exporter = {
        let final_svg_path = Some(format!("{OUTPUT_DIR}/final_{}.svg", ext_instance.name));

        let intermediate_svg_dir = match cfg!(feature = "only_final_svg") {
            true => None,
            false => Some(format!("{OUTPUT_DIR}/sols_{}", ext_instance.name)),
        };

        let live_svg_path = match cfg!(feature = "live_svg") {
            true => Some(format!("{LIVE_DIR}/.live_solution.svg")),
            false => None,
        };

        SvgExporter::new(final_svg_path, intermediate_svg_dir, live_svg_path)
    };

    let mut ctrlc_terminator = CtrlCTerminator::new();

    let solution = optimize(
        instance.clone(),
        rng,
        &mut svg_exporter,
        &mut ctrlc_terminator,
        &config.expl_cfg,
        &config.cmpr_cfg,
    );

    let json_path = format!("{OUTPUT_DIR}/final_{}.json", ext_instance.name);
    let json_output = SPOutput {
        instance: ext_instance,
        solution: jagua_rs::probs::spp::io::export(&instance, &solution, *EPOCH),
    };
    io::write_json(&json_output, Path::new(json_path.as_str()), Level::Info)?;

    Ok(())
}<|MERGE_RESOLUTION|>--- conflicted
+++ resolved
@@ -88,15 +88,12 @@
 
     let ext_instance = io::read_spp_instance_json(Path::new(&input_file_path))?;
 
-<<<<<<< HEAD
     let importer = Importer::new(
         config.cde_config,
         config.poly_simpl_tolerance,
         config.min_item_separation,
+        config.narrow_concavity_cutoff_ratio,
     );
-=======
-    let importer = Importer::new(config.cde_config, config.poly_simpl_tolerance, config.min_item_separation, config.narrow_concavity_cutoff_ratio);
->>>>>>> 07bfb266
     let instance = jagua_rs::probs::spp::io::import(&importer, &ext_instance)?;
 
     info!(
